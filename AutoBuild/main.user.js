--- conflicted
+++ resolved
@@ -8,19 +8,1086 @@
 // @match        https://*.tribalwars.net/*
 // @grant        GM_addStyle
 // @grant        GM_xmlhttpRequest
-<<<<<<< HEAD
 // @run-at       document-end
-=======
->>>>>>> b60f2f89
 // ==/UserScript==
 
 (function() {
     'use strict';
 
     // =============================================================================
-<<<<<<< HEAD
     // ⚙️ SETTINGS CLASS (Step 1)
-=======
+    // =============================================================================
+    class Settings {
+        constructor() {
+            this.defaults = {
+                // Bot settings
+                autoBuildEnabled: false,
+                checkInterval: 30,
+                // Building settings
+                maxQueueSize: 5, // Game maximum
+                costupSetup: [], // Array of building plans in order
+                // UI settings
+                showSettingsPanel: true,
+                showBuildQueue: true,
+                showVillageManager: true,
+                // Advanced settings
+                debugMode: false,
+                logLevel: 'info', // 'debug', 'info', 'warn', 'error'
+                // Data settings
+                autoCollectData: true,
+                dataCollectionInterval: 300, // 5 minutes
+                maxStoredVillages: 50,
+                // Villages refresh interval
+                villageRefreshInterval: 10,
+                // Randomized auto data collection settings
+                randomAutoDataEnabled: false,
+                minDataInterval: 50, // minutes
+                maxDataInterval: 70, // minutes
+                nextCollectionTime: null, // Exact timestamp for next collection
+                // Version and metadata
+                version: '1.0.1',
+                lastUpdated: Date.now()
+            };
+            this.current = {};
+        }
+        /**
+         * Load settings from localStorage
+         */
+        load() {
+            try {
+                const saved = localStorage.getItem('autobuilder_settings');
+                this.current = saved ? JSON.parse(saved) : {};
+                // Merge with defaults for any missing settings
+                this.current = { ...this.defaults, ...this.current };
+                if (this.current.debugMode) console.log('⚙️ Settings loaded successfully');
+            } catch (error) {
+                console.error('❌ Failed to load settings:', error);
+                this.current = { ...this.defaults };
+            }
+        }
+        /**
+         * Save settings to localStorage
+         */
+        save() {
+            try {
+                this.current.lastUpdated = Date.now();
+                localStorage.setItem('autobuilder_settings', JSON.stringify(this.current));
+                if (this.current.debugMode) console.log('💾 Settings saved successfully');
+                return true;
+            } catch (error) {
+                console.error('❌ Failed to save settings:', error);
+                return false;
+            }
+        }
+        /**
+         * Get a setting value
+         * @param {string} key - Setting key
+         * @param {any} defaultValue - Default value if not found
+         * @returns {any} Setting value
+         */
+        get(key, defaultValue = null) {
+            const value = this.current[key];
+            return value !== undefined ? value : defaultValue;
+        }
+        /**
+         * Set a setting value
+         * @param {string} key - Setting key
+         * @param {any} value - Setting value
+         */
+        set(key, value) {
+            this.current[key] = value;
+            this.save();
+        }
+        /**
+         * Reset settings to defaults
+         */
+        reset() {
+            this.current = { ...this.defaults };
+            this.save();
+            if (this.current.debugMode) console.log('🔄 Settings reset to defaults');
+        }
+        /**
+         * Get all settings
+         * @returns {object} All current settings
+         */
+        getAll() {
+            return { ...this.current };
+        }
+        /**
+         * Set multiple settings at once
+         * @param {object} settings - Settings object
+         */
+        setMultiple(settings) {
+            this.current = { ...this.current, ...settings };
+            this.save();
+        }
+    }
+
+    // Make settings globally accessible for other script parts
+    window.AutoBuilderSettings = new Settings();
+    window.AutoBuilderSettings.load();
+
+    // =============================================================================
+    // 🗄️ DATABASE MANAGER (Step 2)
+    // =============================================================================
+    class DatabaseManager {
+        constructor() {
+            this.databases = {
+                villages: 'villages_db',
+                resources: 'resources_db',
+                buildings: 'built_buildings_db',
+                queue: 'active_queue_db',
+                plans: 'future_plans_db',
+                settings: 'settings_db'
+            };
+        }
+        async init() {
+            try {
+                Object.values(this.databases).forEach(dbName => {
+                    if (!localStorage.getItem(dbName)) {
+                        localStorage.setItem(dbName, JSON.stringify({}));
+                    }
+                });
+            } catch (error) {
+                console.error('❌ Failed to initialize databases:', error);
+            }
+        }
+        save(dbName, data) {
+            try {
+                localStorage.setItem(dbName, JSON.stringify(data));
+                return true;
+            } catch (error) {
+                console.error(`❌ Failed to save to ${dbName}:`, error);
+                return false;
+            }
+        }
+        load(dbName) {
+            try {
+                const data = localStorage.getItem(dbName);
+                return data ? JSON.parse(data) : {};
+            } catch (error) {
+                console.error(`❌ Failed to load from ${dbName}:`, error);
+                return {};
+            }
+        }
+        updateVillage(dbName, villageId, data) {
+            try {
+                const db = this.load(dbName);
+                db[villageId] = { ...db[villageId], ...data, lastUpdated: Date.now() };
+                this.save(dbName, db);
+                return true;
+            } catch (error) {
+                console.error(`❌ Failed to update village ${villageId} in ${dbName}:`, error);
+                return false;
+            }
+        }
+        getVillage(dbName, villageId) {
+            const db = this.load(dbName);
+            return db[villageId] || null;
+        }
+        getAllVillages(dbName) {
+            return this.load(dbName);
+        }
+        deleteVillage(dbName, villageId) {
+            try {
+                const db = this.load(dbName);
+                delete db[villageId];
+                this.save(dbName, db);
+                return true;
+            } catch (error) {
+                console.error(`❌ Failed to delete village ${villageId} from ${dbName}:`, error);
+                return false;
+            }
+        }
+        clearAll() {
+            try {
+                Object.values(this.databases).forEach(dbName => {
+                    localStorage.removeItem(dbName);
+                });
+                return true;
+            } catch (error) {
+                console.error('❌ Failed to clear databases:', error);
+                return false;
+            }
+        }
+        exportAll() {
+            const exportData = {};
+            Object.entries(this.databases).forEach(([key, dbName]) => {
+                exportData[key] = this.load(dbName);
+            });
+            return exportData;
+        }
+        importAll(data) {
+            try {
+                Object.entries(data).forEach(([key, dbData]) => {
+                    if (this.databases[key]) {
+                        this.save(this.databases[key], dbData);
+                    }
+                });
+                return true;
+            } catch (error) {
+                console.error('❌ Failed to import data:', error);
+                return false;
+            }
+        }
+    }
+
+    // =============================================================================
+    // 🧰 DATA HELPER (Step 2)
+    // =============================================================================
+    class DataHelper {
+        static validateVillageData(data) {
+            const errors = [];
+            const warnings = [];
+            if (!data.info || !data.info.id) errors.push('Missing village ID');
+            if (!data.info || !data.info.name) errors.push('Missing village name');
+            if (data.resources) {
+                const resources = data.resources;
+                if (typeof resources.wood !== 'number') warnings.push('Wood resource should be a number');
+                if (typeof resources.stone !== 'number') warnings.push('Stone resource should be a number');
+                if (typeof resources.iron !== 'number') warnings.push('Iron resource should be a number');
+                if (resources.wood < 0 || resources.stone < 0 || resources.iron < 0) errors.push('Resources cannot be negative');
+            }
+            if (data.buildings) {
+                Object.keys(data.buildings).forEach(building => {
+                    const level = data.buildings[building];
+                    if (typeof level !== 'number' || level < 0) errors.push(`Invalid level for ${building}: ${level}`);
+                });
+            }
+            return { isValid: errors.length === 0, errors, warnings };
+        }
+        static cleanVillageData(data) {
+            const cleaned = { ...data };
+            if (cleaned.resources) {
+                cleaned.resources.wood = parseInt(cleaned.resources.wood) || 0;
+                cleaned.resources.stone = parseInt(cleaned.resources.stone) || 0;
+                cleaned.resources.iron = parseInt(cleaned.resources.iron) || 0;
+                cleaned.resources.pop = parseInt(cleaned.resources.pop) || 0;
+                cleaned.resources.pop_max = parseInt(cleaned.resources.pop_max) || 0;
+            }
+            if (cleaned.buildings) {
+                Object.keys(cleaned.buildings).forEach(building => {
+                    cleaned.buildings[building] = parseInt(cleaned.buildings[building]) || 0;
+                });
+            }
+            if (cleaned.activeQueue) {
+                cleaned.activeQueue = cleaned.activeQueue.filter(item => {
+                    return item.building && typeof item.target_level === 'number' && item.target_level > 0;
+                });
+            }
+            return cleaned;
+        }
+        static calculateBuildingCosts(building, level) {
+            // Fallback: simple cost formula
+            return {
+                wood: level * 100,
+                stone: level * 100,
+                iron: level * 100,
+                pop: Math.max(1, Math.floor(level / 2))
+            };
+        }
+        static calculateTotalCosts(buildings) {
+            const total = { wood: 0, stone: 0, iron: 0, pop: 0 };
+            buildings.forEach(plan => {
+                const costs = this.calculateBuildingCosts(plan.building, plan.target_level);
+                total.wood += costs.wood;
+                total.stone += costs.stone;
+                total.iron += costs.iron;
+                total.pop += costs.pop;
+            });
+            return total;
+        }
+        static checkResources(villageData, costs) {
+            const resources = villageData.resources || {};
+            const result = { canBuild: true, missing: {}, warnings: [] };
+            if (resources.wood < costs.wood) {
+                result.canBuild = false;
+                result.missing.wood = costs.wood - resources.wood;
+            }
+            if (resources.stone < costs.stone) {
+                result.canBuild = false;
+                result.missing.stone = costs.stone - resources.stone;
+            }
+            if (resources.iron < costs.iron) {
+                result.canBuild = false;
+                result.missing.iron = costs.iron - resources.iron;
+            }
+            if (resources.pop && resources.pop_max) {
+                const newPop = resources.pop + costs.pop;
+                if (newPop > resources.pop_max) {
+                    result.canBuild = false;
+                    result.missing.pop = newPop - resources.pop_max;
+                }
+            }
+            const maxStorage = resources.storage_max || 800;
+            if (resources.wood > maxStorage * 0.9 || resources.stone > maxStorage * 0.9 || resources.iron > maxStorage * 0.9) {
+                result.warnings.push('Storage is getting full');
+            }
+            return result;
+        }
+        static formatDuration(seconds) {
+            const h = Math.floor(seconds / 3600);
+            const m = Math.floor((seconds % 3600) / 60);
+            const s = Math.floor(seconds % 60);
+            return `${h}h ${m}m ${s}s`;
+        }
+        static formatResources(amount) {
+            if (amount >= 1e6) return (amount / 1e6).toFixed(1) + 'M';
+            if (amount >= 1e3) return (amount / 1e3).toFixed(1) + 'k';
+            return amount.toString();
+        }
+        static deepClone(obj) {
+            return JSON.parse(JSON.stringify(obj));
+        }
+        static deepMerge(target, source) {
+            for (const key in source) {
+                if (source[key] && typeof source[key] === 'object') {
+                    if (!target[key]) target[key] = {};
+                    this.deepMerge(target[key], source[key]);
+                } else {
+                    target[key] = source[key];
+                }
+            }
+            return target;
+        }
+    }
+
+    // Make database globally accessible for other script parts
+    window.AutoBuilderDatabase = new DatabaseManager();
+    window.AutoBuilderDatabase.init();
+
+    // =============================================================================
+    // 📋 TEMPLATE MANAGER INTEGRATION
+    // =============================================================================
+
+    /**
+     * Template Manager for AutoBuild
+     * Handles building templates and sequences
+     */
+    class TemplateManager {
+        constructor() {
+            this.templates = this.getDefaultTemplates();
+            this.loadTemplates();
+        }
+
+        /**
+         * Get default building templates (empty - user creates their own)
+         */
+        getDefaultTemplates() {
+            return {};
+        }
+
+        /**
+         * Load templates from storage
+         */
+        loadTemplates() {
+            try {
+                const saved = localStorage.getItem('autobuild_custom_templates');
+                if (saved) {
+                    this.templates = JSON.parse(saved);
+                } else {
+                    this.templates = {};
+                }
+            } catch (error) {
+                console.error('❌ Error loading templates:', error);
+                this.templates = {};
+            }
+        }
+
+        /**
+         * Save all templates to storage (all are custom now)
+         */
+        saveTemplates() {
+            try {
+                localStorage.setItem('autobuild_custom_templates', JSON.stringify(this.templates));
+                console.log('✅ Templates saved');
+            } catch (error) {
+                console.error('❌ Error saving templates:', error);
+            }
+        }
+
+        /**
+         * Get all available templates
+         */
+        getAllTemplates() {
+            return this.templates;
+        }
+
+        /**
+         * Get specific template
+         */
+        getTemplate(templateName) {
+            return this.templates[templateName] || null;
+        }
+
+        /**
+         * Find next building to build based on template and current buildings
+         * ALWAYS builds incrementally: current_level + 1 (never jumps levels)
+         */
+        getNextBuilding(templateName, currentBuildings) {
+            const template = this.getTemplate(templateName);
+            if (!template) {
+                console.error(`❌ Template '${templateName}' not found`);
+                return null;
+            }
+
+            // Go through template sequence and find first building that needs upgrading
+            for (const step of template.sequence) {
+                const currentLevel = currentBuildings[step.building] || 0;
+
+                if (currentLevel < step.level) {
+                    // CRITICAL: Always build only +1 level at a time
+                    const nextLevel = currentLevel + 1;
+
+                    console.log(`🔍 Template check: ${step.building} current=${currentLevel}, target=${step.level}, next=${nextLevel}`);
+
+                    return {
+                        building: step.building,
+                        current_level: currentLevel,
+                        target_level: step.level,      // Final target from template
+                        next_level: nextLevel          // ALWAYS current + 1
+                    };
+                }
+            }
+
+            // Template completed
+            return null;
+        }
+
+        /**
+         * Get village template assignment
+         */
+        getVillageTemplate(villageId) {
+            try {
+                const assignments = JSON.parse(localStorage.getItem('autobuild_village_templates') || '{}');
+                const templateNames = Object.keys(this.templates);
+                const assignedTemplate = assignments[villageId];
+
+                // If no template assigned or assigned template doesn't exist, return first available
+                if (!assignedTemplate || !this.templates[assignedTemplate]) {
+                    return templateNames.length > 0 ? templateNames[0] : null;
+                }
+
+                return assignedTemplate;
+            } catch (error) {
+                console.error('❌ Error getting village template:', error);
+                return Object.keys(this.templates)[0] || null;
+            }
+        }
+
+        /**
+         * Set village template assignment
+         */
+        setVillageTemplate(villageId, templateName) {
+            try {
+                const assignments = JSON.parse(localStorage.getItem('autobuild_village_templates') || '{}');
+                assignments[villageId] = templateName;
+                localStorage.setItem('autobuild_village_templates', JSON.stringify(assignments));
+                console.log(`✅ Village ${villageId} assigned template '${templateName}'`);
+                return true;
+            } catch (error) {
+                console.error('❌ Error setting village template:', error);
+                return false;
+            }
+        }
+
+        /**
+         * Get template progress for a village
+         */
+        getTemplateProgress(templateName, currentBuildings) {
+            const template = this.getTemplate(templateName);
+            if (!template) return null;
+
+            let completed = 0;
+            let total = template.sequence.length;
+            const remaining = [];
+
+            for (const step of template.sequence) {
+                const currentLevel = currentBuildings[step.building] || 0;
+
+                if (currentLevel >= step.level) {
+                    completed++;
+                } else {
+                    remaining.push({
+                        building: step.building,
+                        currentLevel: currentLevel,
+                        targetLevel: step.level,
+                        levelsNeeded: step.level - currentLevel
+                    });
+                }
+            }
+
+            return {
+                templateName: templateName,
+                completed: completed,
+                total: total,
+                percentage: Math.round((completed / total) * 100),
+                remaining: remaining,
+                isComplete: completed === total
+            };
+        }
+
+        /**
+         * Create new template
+         * @param {string} name - Template name
+         * @param {string} description - Template description
+         * @param {Array} sequence - Building sequence
+         * @returns {boolean} Success
+         */
+        createTemplate(name, description, sequence) {
+            try {
+                if (this.templates[name]) {
+                    console.error(`❌ Template '${name}' already exists`);
+                    return false;
+                }
+
+                this.templates[name] = {
+                    name: name,
+                    description: description || 'Custom template',
+                    sequence: sequence || [],
+                    created: new Date().toISOString(),
+                    isCustom: true
+                };
+
+                this.saveTemplates();
+                console.log(`✅ Template '${name}' created`);
+                return true;
+            } catch (error) {
+                console.error(`❌ Error creating template '${name}':`, error);
+                return false;
+            }
+        }
+
+        /**
+         * Add building to template sequence
+         * @param {string} templateName - Template name
+         * @param {string} building - Building type
+         * @param {number} level - Target level
+         * @returns {boolean} Success
+         */
+        addBuildingToTemplate(templateName, building, level) {
+            try {
+                const template = this.templates[templateName];
+                if (!template) {
+                    console.error(`❌ Template '${templateName}' not found`);
+                    return false;
+                }
+
+                template.sequence.push({ building: building, level: level });
+                this.saveTemplates();
+                console.log(`✅ Added ${building} level ${level} to template '${templateName}'`);
+                return true;
+            } catch (error) {
+                console.error(`❌ Error adding building to template:`, error);
+                return false;
+            }
+        }
+
+        /**
+         * Delete template
+         * @param {string} name - Template name
+         * @returns {boolean} Success
+         */
+        deleteTemplate(name) {
+            try {
+                if (!this.templates[name]) {
+                    console.error(`❌ Template '${name}' not found`);
+                    return false;
+                }
+
+                delete this.templates[name];
+                this.saveTemplates();
+                console.log(`✅ Template '${name}' deleted`);
+                return true;
+            } catch (error) {
+                console.error(`❌ Error deleting template '${name}':`, error);
+                return false;
+            }
+        }
+
+        /**
+         * List all template names
+         * @returns {Array} Template names
+         */
+        getTemplateNames() {
+            return Object.keys(this.templates);
+        }
+
+        /**
+         * Check if templates exist
+         * @returns {boolean} Has templates
+         */
+        hasTemplates() {
+            return Object.keys(this.templates).length > 0;
+        }
+    }
+
+    // Make template manager globally accessible
+    window.AutoBuilderTemplates = new TemplateManager();
+    const templateCount = Object.keys(window.AutoBuilderTemplates.getAllTemplates()).length;
+    console.log(`📋 Template Manager loaded - ${templateCount} custom templates found`);
+
+    // Next: Database & Data Helpers will be added here in Step 2
+
+    // =============================================================================
+    // 🔧 COMPREHENSIVE INTEGRATION CLASS
+    // =============================================================================
+
+    class ComprehensiveIntegration {
+        constructor() {
+            this.isInitialized = false;
+            this.comprehensiveCollector = null;
+            this.buildingQueueLogic = null;
+        }
+
+        /**
+         * Initialize the comprehensive integration
+         */
+        async init() {
+            try {
+                console.log('🔧 Initializing Comprehensive Integration...');
+
+                // Initialize comprehensive data collector
+                this.comprehensiveCollector = {
+                    collectVillageData: window.collectComprehensiveData || this.fallbackCollector,
+                    loadLatestData: window.loadComprehensiveData || this.fallbackLoader,
+                    cleanupData: window.cleanupComprehensiveData || this.fallbackCleanup
+                };
+
+                // Initialize building queue logic
+                if (typeof window.TribalWarsBuildingQueueLogic === 'function') {
+                    this.buildingQueueLogic = new window.TribalWarsBuildingQueueLogic();
+                    console.log('✅ Building queue logic loaded');
+                } else {
+                    console.warn('⚠️ Building queue logic not available');
+                }
+
+                this.isInitialized = true;
+                console.log('✅ Comprehensive Integration initialized successfully!');
+
+            } catch (error) {
+                console.error('❌ Failed to initialize Comprehensive Integration:', error);
+            }
+        }
+
+        /**
+         * Collect comprehensive data for a village
+         * @param {string} villageId - Village ID
+         * @returns {Promise<object>} Comprehensive village data
+         */
+        async collectVillageData(villageId) {
+            if (!this.isInitialized) {
+                await this.init();
+            }
+
+            try {
+                console.log(`🔍 Collecting comprehensive data for village ${villageId}...`);
+
+                if (typeof this.comprehensiveCollector.collectVillageData === 'function') {
+                    const data = await this.comprehensiveCollector.collectVillageData(villageId);
+                    if (data) {
+                        console.log('✅ Comprehensive data collected successfully!');
+                        return data;
+                    }
+                }
+
+                // Fallback to basic collection
+                console.log('🔄 Using fallback data collector...');
+                return await this.fallbackCollector(villageId);
+
+            } catch (error) {
+                console.error('❌ Error collecting comprehensive data:', error);
+                return null;
+            }
+        }
+
+        /**
+         * Fallback data collector
+         * @param {string} villageId - Village ID
+         * @returns {Promise<object>} Basic village data
+         */
+        async fallbackCollector(villageId) {
+            console.log('🔄 Using fallback data collector...');
+
+            try {
+                // Use the existing DataCollector if available
+                if (typeof DataCollector !== 'undefined' && DataCollector.collectAllData) {
+                    const data = await DataCollector.collectAllData();
+
+                    // Transform to comprehensive format
+                    return {
+                        villageId: villageId,
+                        villageName: game_data.village.name,
+                        coordinates: game_data.village.x + '|' + game_data.village.y,
+                        worldId: game_data.world,
+                        playerId: game_data.player.id,
+
+                        // Transform existing data
+                        troops: this.extractTroopsFromData(data),
+                        resources: this.extractResourcesFromData(data),
+                        buildings: this.extractBuildingsFromData(data),
+
+                        // Metadata
+                        extractedAt: new Date().toISOString(),
+                        serverTime: new Date().toISOString(),
+                        dataVersion: '1.0-fallback'
+                    };
+                }
+
+                return null;
+
+            } catch (error) {
+                console.error('❌ Fallback collector failed:', error);
+                return null;
+            }
+        }
+
+        /**
+         * Fallback data loader
+         * @param {string} villageId - Village ID
+         * @returns {Promise<object>} Loaded data
+         */
+        async fallbackLoader(villageId) {
+            return await this.fallbackCollector(villageId);
+        }
+
+        /**
+         * Fallback cleanup
+         * @param {string} villageId - Village ID
+         * @returns {Promise<boolean>} Success status
+         */
+        async fallbackCleanup(villageId) {
+            return true;
+        }
+
+        /**
+         * Extract troops from data
+         * @param {object} data - Data object
+         * @returns {object} Troops data
+         */
+        extractTroopsFromData(data) {
+            return data.troops || {};
+        }
+
+        /**
+         * Extract resources from data
+         * @param {object} data - Data object
+         * @returns {object} Resources data
+         */
+        extractResourcesFromData(data) {
+            return data.resources || {};
+        }
+
+        /**
+         * Extract buildings from data
+         * @param {object} data - Data object
+         * @returns {object} Buildings data
+         */
+        extractBuildingsFromData(data) {
+            return data.buildings || {};
+        }
+
+        /**
+         * Get integration status
+         * @returns {object} Status information
+         */
+        getStatus() {
+            return {
+                isInitialized: this.isInitialized,
+                hasComprehensiveCollector: !!this.comprehensiveCollector,
+                hasBuildingQueueLogic: !!this.buildingQueueLogic
+            };
+        }
+    }
+
+    // =============================================================================
+    // 🔧 ENHANCED DATA MANAGER CLASS
+    // =============================================================================
+
+    class EnhancedDataManager {
+        constructor() {
+            this.comprehensiveCollector = null;
+            this.buildingQueueLogic = null;
+            this.lastCollection = 0;
+            this.collectionInterval = 30000; // 30 seconds minimum between collections
+        }
+
+        /**
+         * Initialize the enhanced data manager
+         */
+        init() {
+            // Initialize comprehensive data collector
+            this.comprehensiveCollector = {
+                collectVillageData: window.collectComprehensiveData || this.fallbackCollector,
+                loadLatestData: window.loadComprehensiveData || this.fallbackLoader,
+                cleanupData: window.cleanupComprehensiveData || this.fallbackCleanup
+            };
+
+            // Initialize building queue logic
+            this.buildingQueueLogic = new TribalWarsBuildingQueueLogic();
+
+            console.log('🔧 Enhanced Data Manager initialized');
+        }
+
+        /**
+         * Collect comprehensive village data with security features
+         * @param {string} villageId - Village ID
+         * @returns {Promise<object>} Comprehensive village data
+         */
+        async collectComprehensiveData(villageId) {
+            try {
+                // Check if enough time has passed since last collection
+                const now = Date.now();
+                if (now - this.lastCollection < this.collectionInterval) {
+                    console.log('⏳ Waiting for collection interval...');
+                    return null;
+                }
+
+                console.log(`🔍 Collecting comprehensive data for village ${villageId}...`);
+
+                // Use the comprehensive collector if available
+                if (typeof this.comprehensiveCollector.collectVillageData === 'function') {
+                    const data = await this.comprehensiveCollector.collectVillageData(villageId);
+                    this.lastCollection = now;
+                    return data;
+                } else {
+                    // Fallback to basic collection
+                    return await this.fallbackCollector(villageId);
+                }
+
+            } catch (error) {
+                console.error('❌ Error collecting comprehensive data:', error);
+                return null;
+            }
+        }
+
+        /**
+         * Load latest comprehensive data
+         * @param {string} villageId - Village ID
+         * @returns {Promise<object>} Latest data
+         */
+        async loadLatestData(villageId) {
+            try {
+                if (typeof this.comprehensiveCollector.loadLatestData === 'function') {
+                    return await this.comprehensiveCollector.loadLatestData(villageId);
+                } else {
+                    return await this.fallbackLoader(villageId);
+                }
+            } catch (error) {
+                console.error('❌ Error loading latest data:', error);
+                return null;
+            }
+        }
+
+        /**
+         * Add building to queue using enhanced logic
+         * @param {string} villageId - Village ID
+         * @param {string} buildingId - Building ID
+         * @returns {Promise<boolean>} Success status
+         */
+        async addBuildingToQueue(villageId, buildingId) {
+            try {
+                console.log(`🏗️ Adding ${buildingId} to queue in village ${villageId}...`);
+
+                if (this.buildingQueueLogic) {
+                    return await this.buildingQueueLogic.addBuildingToQueue(villageId, buildingId);
+                } else {
+                    console.warn('⚠️ Building queue logic not available');
+                    return false;
+                }
+            } catch (error) {
+                console.error('❌ Error adding building to queue:', error);
+                return false;
+            }
+        }
+
+        /**
+         * Get current queue status
+         * @param {string} villageId - Village ID
+         * @returns {Promise<object>} Queue status
+         */
+        async getQueueStatus(villageId) {
+            try {
+                if (this.buildingQueueLogic) {
+                    return await this.buildingQueueLogic.getQueueStatus(villageId);
+                } else {
+                    return { count: 0, maxCapacity: 5, hasSpace: true, items: [] };
+                }
+            } catch (error) {
+                console.error('❌ Error getting queue status:', error);
+                return { count: 0, maxCapacity: 5, hasSpace: true, items: [] };
+            }
+        }
+
+        /**
+         * Check if queue has space
+         * @param {string} villageId - Village ID
+         * @returns {Promise<boolean>} Has space
+         */
+        async hasQueueSpace(villageId) {
+            try {
+                if (this.buildingQueueLogic) {
+                    return await this.buildingQueueLogic.hasQueueSpace(villageId);
+                } else {
+                    return true; // Assume has space if logic not available
+                }
+            } catch (error) {
+                console.error('❌ Error checking queue space:', error);
+                return false;
+            }
+        }
+
+        /**
+         * Remove building from queue
+         * @param {string} villageId - Village ID
+         * @param {string} cancelId - Cancel ID
+         * @returns {Promise<boolean>} Success status
+         */
+        async removeBuildingFromQueue(villageId, cancelId) {
+            try {
+                if (this.buildingQueueLogic) {
+                    return await this.buildingQueueLogic.removeBuildingFromQueue(villageId, cancelId);
+                } else {
+                    console.warn('⚠️ Building queue logic not available');
+                    return false;
+                }
+            } catch (error) {
+                console.error('❌ Error removing building from queue:', error);
+                return false;
+            }
+        }
+
+        /**
+         * Fallback data collector (basic collection)
+         * @param {string} villageId - Village ID
+         * @returns {Promise<object>} Basic village data
+         */
+        async fallbackCollector(villageId) {
+            console.log('🔄 Using fallback data collector...');
+
+            try {
+                // Use the existing DataCollector
+                const data = await DataCollector.collectAllData();
+
+                // Transform to comprehensive format
+                return {
+                    villageId: villageId,
+                    villageName: game_data.village.name,
+                    coordinates: game_data.village.x + '|' + game_data.village.y,
+                    worldId: game_data.world,
+                    playerId: game_data.player.id,
+
+                    // Transform existing data
+                    troops: this.extractTroopsFromData(data),
+                    resources: this.extractResourcesFromData(data),
+                    buildings: this.extractBuildingsFromData(data),
+
+                    // Metadata
+                    extractedAt: new Date().toISOString(),
+                    serverTime: new Date().toISOString(),
+                    dataVersion: '1.0-fallback'
+                };
+
+            } catch (error) {
+                console.error('❌ Fallback collector failed:', error);
+                return null;
+            }
+        }
+
+        /**
+         * Fallback data loader
+         * @param {string} villageId - Village ID
+         * @returns {Promise<object>} Loaded data
+         */
+        async fallbackLoader(villageId) {
+            return await this.fallbackCollector(villageId);
+        }
+
+        /**
+         * Fallback cleanup
+         * @param {string} villageId - Village ID
+         * @returns {Promise<boolean>} Success status
+         */
+        async fallbackCleanup(villageId) {
+            return true;
+        }
+
+        /**
+         * Extract troops from data
+         * @param {object} data - Data object
+         * @returns {object} Troops data
+         */
+        extractTroopsFromData(data) {
+            return data.troops || {};
+        }
+
+        /**
+         * Extract resources from data
+         * @param {object} data - Data object
+         * @returns {object} Resources data
+         */
+        extractResourcesFromData(data) {
+            return data.resources || {};
+        }
+
+        /**
+         * Extract buildings from data
+         * @param {object} data - Data object
+         * @returns {object} Buildings data
+         */
+        extractBuildingsFromData(data) {
+            return data.buildings || {};
+        }
+
+        /**
+         * Get building ID mapping
+         * @param {string} buildingName - Building name
+         * @returns {string} Building ID
+         */
+        getBuildingId(buildingName) {
+            const buildingMap = {
+                'main': 'main',
+                'barracks': 'barracks',
+                'stable': 'stable',
+                'garage': 'garage',
+                'watchtower': 'watchtower',
+                'snob': 'snob',
+                'smith': 'smith',
+                'place': 'place',
+                'market': 'market',
+                'wood': 'wood',
+                'stone': 'stone',
+                'iron': 'iron',
+                'farm': 'farm',
+                'storage': 'storage',
+                'hide': 'hide',
+                'wall': 'wall'
+            };
+
+            return buildingMap[buildingName] || buildingName;
+        }
+
+        /**
+         * Get status
+         * @returns {object} Status information
+         */
+        getStatus() {
+            return {
+                hasComprehensiveCollector: !!this.comprehensiveCollector,
+                hasBuildingQueueLogic: !!this.buildingQueueLogic,
+                lastCollection: this.lastCollection,
+                collectionInterval: this.collectionInterval
+            };
+        }
+    }
+
+
+
+
+
+
+
+    // =============================================================================
     // ⚙️ SETTINGS CLASS
     // =============================================================================
     
@@ -929,1080 +1996,6 @@
         }
     }
     
-    // =============================================================================
-    // 🔍 COMPREHENSIVE DATA COLLECTOR INTEGRATION
->>>>>>> b60f2f89
-    // =============================================================================
-    class Settings {
-        constructor() {
-            this.defaults = {
-                // Bot settings
-                autoBuildEnabled: false,
-                checkInterval: 30,
-                // Building settings
-                maxQueueSize: 5, // Game maximum
-                costupSetup: [], // Array of building plans in order
-                // UI settings
-                showSettingsPanel: true,
-                showBuildQueue: true,
-                showVillageManager: true,
-                // Advanced settings
-                debugMode: false,
-                logLevel: 'info', // 'debug', 'info', 'warn', 'error'
-                // Data settings
-                autoCollectData: true,
-                dataCollectionInterval: 300, // 5 minutes
-                maxStoredVillages: 50,
-                // Villages refresh interval
-                villageRefreshInterval: 10,
-                // Randomized auto data collection settings
-                randomAutoDataEnabled: false,
-                minDataInterval: 50, // minutes
-                maxDataInterval: 70, // minutes
-                nextCollectionTime: null, // Exact timestamp for next collection
-                // Version and metadata
-                version: '1.0.1',
-                lastUpdated: Date.now()
-            };
-            this.current = {};
-        }
-        /**
-         * Load settings from localStorage
-         */
-        load() {
-            try {
-                const saved = localStorage.getItem('autobuilder_settings');
-                this.current = saved ? JSON.parse(saved) : {};
-                // Merge with defaults for any missing settings
-                this.current = { ...this.defaults, ...this.current };
-                if (this.current.debugMode) console.log('⚙️ Settings loaded successfully');
-            } catch (error) {
-                console.error('❌ Failed to load settings:', error);
-                this.current = { ...this.defaults };
-            }
-        }
-        /**
-         * Save settings to localStorage
-         */
-        save() {
-            try {
-                this.current.lastUpdated = Date.now();
-                localStorage.setItem('autobuilder_settings', JSON.stringify(this.current));
-                if (this.current.debugMode) console.log('💾 Settings saved successfully');
-                return true;
-            } catch (error) {
-                console.error('❌ Failed to save settings:', error);
-                return false;
-            }
-        }
-        /**
-         * Get a setting value
-         * @param {string} key - Setting key
-         * @param {any} defaultValue - Default value if not found
-         * @returns {any} Setting value
-         */
-        get(key, defaultValue = null) {
-            const value = this.current[key];
-            return value !== undefined ? value : defaultValue;
-        }
-        /**
-         * Set a setting value
-         * @param {string} key - Setting key
-         * @param {any} value - Setting value
-         */
-        set(key, value) {
-            this.current[key] = value;
-            this.save();
-        }
-        /**
-         * Reset settings to defaults
-         */
-        reset() {
-            this.current = { ...this.defaults };
-            this.save();
-            if (this.current.debugMode) console.log('🔄 Settings reset to defaults');
-        }
-        /**
-         * Get all settings
-         * @returns {object} All current settings
-         */
-        getAll() {
-            return { ...this.current };
-        }
-        /**
-         * Set multiple settings at once
-         * @param {object} settings - Settings object
-         */
-        setMultiple(settings) {
-            this.current = { ...this.current, ...settings };
-            this.save();
-        }
-    }
-
-    // Make settings globally accessible for other script parts
-    window.AutoBuilderSettings = new Settings();
-    window.AutoBuilderSettings.load();
-
-    // =============================================================================
-    // 🗄️ DATABASE MANAGER (Step 2)
-    // =============================================================================
-    class DatabaseManager {
-        constructor() {
-            this.databases = {
-                villages: 'villages_db',
-                resources: 'resources_db',
-                buildings: 'built_buildings_db',
-                queue: 'active_queue_db',
-                plans: 'future_plans_db',
-                settings: 'settings_db'
-            };
-        }
-        async init() {
-            try {
-                Object.values(this.databases).forEach(dbName => {
-                    if (!localStorage.getItem(dbName)) {
-                        localStorage.setItem(dbName, JSON.stringify({}));
-                    }
-                });
-            } catch (error) {
-                console.error('❌ Failed to initialize databases:', error);
-            }
-        }
-        save(dbName, data) {
-            try {
-                localStorage.setItem(dbName, JSON.stringify(data));
-                return true;
-            } catch (error) {
-                console.error(`❌ Failed to save to ${dbName}:`, error);
-                return false;
-            }
-        }
-        load(dbName) {
-            try {
-                const data = localStorage.getItem(dbName);
-                return data ? JSON.parse(data) : {};
-            } catch (error) {
-                console.error(`❌ Failed to load from ${dbName}:`, error);
-                return {};
-            }
-        }
-        updateVillage(dbName, villageId, data) {
-            try {
-                const db = this.load(dbName);
-                db[villageId] = { ...db[villageId], ...data, lastUpdated: Date.now() };
-                this.save(dbName, db);
-                return true;
-            } catch (error) {
-                console.error(`❌ Failed to update village ${villageId} in ${dbName}:`, error);
-                return false;
-            }
-        }
-        getVillage(dbName, villageId) {
-            const db = this.load(dbName);
-            return db[villageId] || null;
-        }
-        getAllVillages(dbName) {
-            return this.load(dbName);
-        }
-        deleteVillage(dbName, villageId) {
-            try {
-                const db = this.load(dbName);
-                delete db[villageId];
-                this.save(dbName, db);
-                return true;
-            } catch (error) {
-                console.error(`❌ Failed to delete village ${villageId} from ${dbName}:`, error);
-                return false;
-            }
-        }
-        clearAll() {
-            try {
-                Object.values(this.databases).forEach(dbName => {
-                    localStorage.removeItem(dbName);
-                });
-                return true;
-            } catch (error) {
-                console.error('❌ Failed to clear databases:', error);
-                return false;
-            }
-        }
-        exportAll() {
-            const exportData = {};
-            Object.entries(this.databases).forEach(([key, dbName]) => {
-                exportData[key] = this.load(dbName);
-            });
-            return exportData;
-        }
-        importAll(data) {
-            try {
-                Object.entries(data).forEach(([key, dbData]) => {
-                    if (this.databases[key]) {
-                        this.save(this.databases[key], dbData);
-                    }
-                });
-                return true;
-            } catch (error) {
-                console.error('❌ Failed to import data:', error);
-                return false;
-            }
-        }
-    }
-
-    // =============================================================================
-    // 🧰 DATA HELPER (Step 2)
-    // =============================================================================
-    class DataHelper {
-        static validateVillageData(data) {
-            const errors = [];
-            const warnings = [];
-            if (!data.info || !data.info.id) errors.push('Missing village ID');
-            if (!data.info || !data.info.name) errors.push('Missing village name');
-            if (data.resources) {
-                const resources = data.resources;
-                if (typeof resources.wood !== 'number') warnings.push('Wood resource should be a number');
-                if (typeof resources.stone !== 'number') warnings.push('Stone resource should be a number');
-                if (typeof resources.iron !== 'number') warnings.push('Iron resource should be a number');
-                if (resources.wood < 0 || resources.stone < 0 || resources.iron < 0) errors.push('Resources cannot be negative');
-            }
-            if (data.buildings) {
-                Object.keys(data.buildings).forEach(building => {
-                    const level = data.buildings[building];
-                    if (typeof level !== 'number' || level < 0) errors.push(`Invalid level for ${building}: ${level}`);
-                });
-            }
-            return { isValid: errors.length === 0, errors, warnings };
-        }
-        static cleanVillageData(data) {
-            const cleaned = { ...data };
-            if (cleaned.resources) {
-                cleaned.resources.wood = parseInt(cleaned.resources.wood) || 0;
-                cleaned.resources.stone = parseInt(cleaned.resources.stone) || 0;
-                cleaned.resources.iron = parseInt(cleaned.resources.iron) || 0;
-                cleaned.resources.pop = parseInt(cleaned.resources.pop) || 0;
-                cleaned.resources.pop_max = parseInt(cleaned.resources.pop_max) || 0;
-            }
-            if (cleaned.buildings) {
-                Object.keys(cleaned.buildings).forEach(building => {
-                    cleaned.buildings[building] = parseInt(cleaned.buildings[building]) || 0;
-                });
-            }
-            if (cleaned.activeQueue) {
-                cleaned.activeQueue = cleaned.activeQueue.filter(item => {
-                    return item.building && typeof item.target_level === 'number' && item.target_level > 0;
-                });
-            }
-            return cleaned;
-        }
-        static calculateBuildingCosts(building, level) {
-            // Fallback: simple cost formula
-            return {
-                wood: level * 100,
-                stone: level * 100,
-                iron: level * 100,
-                pop: Math.max(1, Math.floor(level / 2))
-            };
-        }
-        static calculateTotalCosts(buildings) {
-            const total = { wood: 0, stone: 0, iron: 0, pop: 0 };
-            buildings.forEach(plan => {
-                const costs = this.calculateBuildingCosts(plan.building, plan.target_level);
-                total.wood += costs.wood;
-                total.stone += costs.stone;
-                total.iron += costs.iron;
-                total.pop += costs.pop;
-            });
-            return total;
-        }
-        static checkResources(villageData, costs) {
-            const resources = villageData.resources || {};
-            const result = { canBuild: true, missing: {}, warnings: [] };
-            if (resources.wood < costs.wood) {
-                result.canBuild = false;
-                result.missing.wood = costs.wood - resources.wood;
-            }
-            if (resources.stone < costs.stone) {
-                result.canBuild = false;
-                result.missing.stone = costs.stone - resources.stone;
-            }
-            if (resources.iron < costs.iron) {
-                result.canBuild = false;
-                result.missing.iron = costs.iron - resources.iron;
-            }
-            if (resources.pop && resources.pop_max) {
-                const newPop = resources.pop + costs.pop;
-                if (newPop > resources.pop_max) {
-                    result.canBuild = false;
-                    result.missing.pop = newPop - resources.pop_max;
-                }
-            }
-            const maxStorage = resources.storage_max || 800;
-            if (resources.wood > maxStorage * 0.9 || resources.stone > maxStorage * 0.9 || resources.iron > maxStorage * 0.9) {
-                result.warnings.push('Storage is getting full');
-            }
-            return result;
-        }
-        static formatDuration(seconds) {
-            const h = Math.floor(seconds / 3600);
-            const m = Math.floor((seconds % 3600) / 60);
-            const s = Math.floor(seconds % 60);
-            return `${h}h ${m}m ${s}s`;
-        }
-        static formatResources(amount) {
-            if (amount >= 1e6) return (amount / 1e6).toFixed(1) + 'M';
-            if (amount >= 1e3) return (amount / 1e3).toFixed(1) + 'k';
-            return amount.toString();
-        }
-        static deepClone(obj) {
-            return JSON.parse(JSON.stringify(obj));
-        }
-        static deepMerge(target, source) {
-            for (const key in source) {
-                if (source[key] && typeof source[key] === 'object') {
-                    if (!target[key]) target[key] = {};
-                    this.deepMerge(target[key], source[key]);
-                } else {
-                    target[key] = source[key];
-                }
-            }
-            return target;
-        }
-    }
-
-    // Make database globally accessible for other script parts
-    window.AutoBuilderDatabase = new DatabaseManager();
-    window.AutoBuilderDatabase.init();
-
-    // =============================================================================
-    // 📋 TEMPLATE MANAGER INTEGRATION
-    // =============================================================================
-
-    /**
-     * Template Manager for AutoBuild
-     * Handles building templates and sequences
-     */
-    class TemplateManager {
-        constructor() {
-            this.templates = this.getDefaultTemplates();
-            this.loadTemplates();
-        }
-
-        /**
-         * Get default building templates (empty - user creates their own)
-         */
-        getDefaultTemplates() {
-            return {};
-        }
-
-        /**
-         * Load templates from storage
-         */
-        loadTemplates() {
-            try {
-                const saved = localStorage.getItem('autobuild_custom_templates');
-                if (saved) {
-                    this.templates = JSON.parse(saved);
-                } else {
-                    this.templates = {};
-                }
-            } catch (error) {
-                console.error('❌ Error loading templates:', error);
-                this.templates = {};
-            }
-        }
-
-        /**
-         * Save all templates to storage (all are custom now)
-         */
-        saveTemplates() {
-            try {
-                localStorage.setItem('autobuild_custom_templates', JSON.stringify(this.templates));
-                console.log('✅ Templates saved');
-            } catch (error) {
-                console.error('❌ Error saving templates:', error);
-            }
-        }
-
-        /**
-         * Get all available templates
-         */
-        getAllTemplates() {
-            return this.templates;
-        }
-
-        /**
-         * Get specific template
-         */
-        getTemplate(templateName) {
-            return this.templates[templateName] || null;
-        }
-
-        /**
-         * Find next building to build based on template and current buildings
-         * ALWAYS builds incrementally: current_level + 1 (never jumps levels)
-         */
-        getNextBuilding(templateName, currentBuildings) {
-            const template = this.getTemplate(templateName);
-            if (!template) {
-                console.error(`❌ Template '${templateName}' not found`);
-                return null;
-            }
-
-            // Go through template sequence and find first building that needs upgrading
-            for (const step of template.sequence) {
-                const currentLevel = currentBuildings[step.building] || 0;
-
-                if (currentLevel < step.level) {
-                    // CRITICAL: Always build only +1 level at a time
-                    const nextLevel = currentLevel + 1;
-
-                    console.log(`🔍 Template check: ${step.building} current=${currentLevel}, target=${step.level}, next=${nextLevel}`);
-
-                    return {
-                        building: step.building,
-                        current_level: currentLevel,
-                        target_level: step.level,      // Final target from template
-                        next_level: nextLevel          // ALWAYS current + 1
-                    };
-                }
-            }
-
-            // Template completed
-            return null;
-        }
-
-        /**
-         * Get village template assignment
-         */
-        getVillageTemplate(villageId) {
-            try {
-                const assignments = JSON.parse(localStorage.getItem('autobuild_village_templates') || '{}');
-                const templateNames = Object.keys(this.templates);
-                const assignedTemplate = assignments[villageId];
-
-                // If no template assigned or assigned template doesn't exist, return first available
-                if (!assignedTemplate || !this.templates[assignedTemplate]) {
-                    return templateNames.length > 0 ? templateNames[0] : null;
-                }
-
-                return assignedTemplate;
-            } catch (error) {
-                console.error('❌ Error getting village template:', error);
-                return Object.keys(this.templates)[0] || null;
-            }
-        }
-
-        /**
-         * Set village template assignment
-         */
-        setVillageTemplate(villageId, templateName) {
-            try {
-                const assignments = JSON.parse(localStorage.getItem('autobuild_village_templates') || '{}');
-                assignments[villageId] = templateName;
-                localStorage.setItem('autobuild_village_templates', JSON.stringify(assignments));
-                console.log(`✅ Village ${villageId} assigned template '${templateName}'`);
-                return true;
-            } catch (error) {
-                console.error('❌ Error setting village template:', error);
-                return false;
-            }
-        }
-
-        /**
-         * Get template progress for a village
-         */
-        getTemplateProgress(templateName, currentBuildings) {
-            const template = this.getTemplate(templateName);
-            if (!template) return null;
-
-            let completed = 0;
-            let total = template.sequence.length;
-            const remaining = [];
-
-            for (const step of template.sequence) {
-                const currentLevel = currentBuildings[step.building] || 0;
-
-                if (currentLevel >= step.level) {
-                    completed++;
-                } else {
-                    remaining.push({
-                        building: step.building,
-                        currentLevel: currentLevel,
-                        targetLevel: step.level,
-                        levelsNeeded: step.level - currentLevel
-                    });
-                }
-            }
-
-            return {
-                templateName: templateName,
-                completed: completed,
-                total: total,
-                percentage: Math.round((completed / total) * 100),
-                remaining: remaining,
-                isComplete: completed === total
-            };
-        }
-
-        /**
-         * Create new template
-         * @param {string} name - Template name
-         * @param {string} description - Template description
-         * @param {Array} sequence - Building sequence
-         * @returns {boolean} Success
-         */
-        createTemplate(name, description, sequence) {
-            try {
-                if (this.templates[name]) {
-                    console.error(`❌ Template '${name}' already exists`);
-                    return false;
-                }
-
-                this.templates[name] = {
-                    name: name,
-                    description: description || 'Custom template',
-                    sequence: sequence || [],
-                    created: new Date().toISOString(),
-                    isCustom: true
-                };
-
-                this.saveTemplates();
-                console.log(`✅ Template '${name}' created`);
-                return true;
-            } catch (error) {
-                console.error(`❌ Error creating template '${name}':`, error);
-                return false;
-            }
-        }
-
-        /**
-         * Add building to template sequence
-         * @param {string} templateName - Template name
-         * @param {string} building - Building type
-         * @param {number} level - Target level
-         * @returns {boolean} Success
-         */
-        addBuildingToTemplate(templateName, building, level) {
-            try {
-                const template = this.templates[templateName];
-                if (!template) {
-                    console.error(`❌ Template '${templateName}' not found`);
-                    return false;
-                }
-
-                template.sequence.push({ building: building, level: level });
-                this.saveTemplates();
-                console.log(`✅ Added ${building} level ${level} to template '${templateName}'`);
-                return true;
-            } catch (error) {
-                console.error(`❌ Error adding building to template:`, error);
-                return false;
-            }
-        }
-
-        /**
-         * Delete template
-         * @param {string} name - Template name
-         * @returns {boolean} Success
-         */
-        deleteTemplate(name) {
-            try {
-                if (!this.templates[name]) {
-                    console.error(`❌ Template '${name}' not found`);
-                    return false;
-                }
-
-                delete this.templates[name];
-                this.saveTemplates();
-                console.log(`✅ Template '${name}' deleted`);
-                return true;
-            } catch (error) {
-                console.error(`❌ Error deleting template '${name}':`, error);
-                return false;
-            }
-        }
-
-        /**
-         * List all template names
-         * @returns {Array} Template names
-         */
-        getTemplateNames() {
-            return Object.keys(this.templates);
-        }
-
-        /**
-         * Check if templates exist
-         * @returns {boolean} Has templates
-         */
-        hasTemplates() {
-            return Object.keys(this.templates).length > 0;
-        }
-    }
-
-    // Make template manager globally accessible
-    window.AutoBuilderTemplates = new TemplateManager();
-    const templateCount = Object.keys(window.AutoBuilderTemplates.getAllTemplates()).length;
-    console.log(`📋 Template Manager loaded - ${templateCount} custom templates found`);
-
-    // Next: Database & Data Helpers will be added here in Step 2
-
-    // =============================================================================
-    // 🔧 COMPREHENSIVE INTEGRATION CLASS
-    // =============================================================================
-
-    class ComprehensiveIntegration {
-        constructor() {
-            this.isInitialized = false;
-            this.comprehensiveCollector = null;
-            this.buildingQueueLogic = null;
-        }
-
-        /**
-         * Initialize the comprehensive integration
-         */
-        async init() {
-            try {
-                console.log('🔧 Initializing Comprehensive Integration...');
-
-                // Initialize comprehensive data collector
-                this.comprehensiveCollector = {
-                    collectVillageData: window.collectComprehensiveData || this.fallbackCollector,
-                    loadLatestData: window.loadComprehensiveData || this.fallbackLoader,
-                    cleanupData: window.cleanupComprehensiveData || this.fallbackCleanup
-                };
-
-                // Initialize building queue logic
-                if (typeof window.TribalWarsBuildingQueueLogic === 'function') {
-                    this.buildingQueueLogic = new window.TribalWarsBuildingQueueLogic();
-                    console.log('✅ Building queue logic loaded');
-                } else {
-                    console.warn('⚠️ Building queue logic not available');
-                }
-
-                this.isInitialized = true;
-                console.log('✅ Comprehensive Integration initialized successfully!');
-
-            } catch (error) {
-                console.error('❌ Failed to initialize Comprehensive Integration:', error);
-            }
-        }
-
-        /**
-         * Collect comprehensive data for a village
-         * @param {string} villageId - Village ID
-         * @returns {Promise<object>} Comprehensive village data
-         */
-        async collectVillageData(villageId) {
-            if (!this.isInitialized) {
-                await this.init();
-            }
-
-            try {
-                console.log(`🔍 Collecting comprehensive data for village ${villageId}...`);
-
-                if (typeof this.comprehensiveCollector.collectVillageData === 'function') {
-                    const data = await this.comprehensiveCollector.collectVillageData(villageId);
-                    if (data) {
-                        console.log('✅ Comprehensive data collected successfully!');
-                        return data;
-                    }
-                }
-
-                // Fallback to basic collection
-                console.log('🔄 Using fallback data collector...');
-                return await this.fallbackCollector(villageId);
-
-            } catch (error) {
-                console.error('❌ Error collecting comprehensive data:', error);
-                return null;
-            }
-        }
-
-        /**
-         * Fallback data collector
-         * @param {string} villageId - Village ID
-         * @returns {Promise<object>} Basic village data
-         */
-        async fallbackCollector(villageId) {
-            console.log('🔄 Using fallback data collector...');
-
-            try {
-                // Use the existing DataCollector if available
-                if (typeof DataCollector !== 'undefined' && DataCollector.collectAllData) {
-                    const data = await DataCollector.collectAllData();
-
-                    // Transform to comprehensive format
-                    return {
-                        villageId: villageId,
-                        villageName: game_data.village.name,
-                        coordinates: game_data.village.x + '|' + game_data.village.y,
-                        worldId: game_data.world,
-                        playerId: game_data.player.id,
-
-                        // Transform existing data
-                        troops: this.extractTroopsFromData(data),
-                        resources: this.extractResourcesFromData(data),
-                        buildings: this.extractBuildingsFromData(data),
-
-                        // Metadata
-                        extractedAt: new Date().toISOString(),
-                        serverTime: new Date().toISOString(),
-                        dataVersion: '1.0-fallback'
-                    };
-                }
-
-                return null;
-
-            } catch (error) {
-                console.error('❌ Fallback collector failed:', error);
-                return null;
-            }
-        }
-
-        /**
-         * Fallback data loader
-         * @param {string} villageId - Village ID
-         * @returns {Promise<object>} Loaded data
-         */
-        async fallbackLoader(villageId) {
-            return await this.fallbackCollector(villageId);
-        }
-
-        /**
-         * Fallback cleanup
-         * @param {string} villageId - Village ID
-         * @returns {Promise<boolean>} Success status
-         */
-        async fallbackCleanup(villageId) {
-            return true;
-        }
-
-        /**
-         * Extract troops from data
-         * @param {object} data - Data object
-         * @returns {object} Troops data
-         */
-        extractTroopsFromData(data) {
-            return data.troops || {};
-        }
-
-        /**
-         * Extract resources from data
-         * @param {object} data - Data object
-         * @returns {object} Resources data
-         */
-        extractResourcesFromData(data) {
-            return data.resources || {};
-        }
-
-        /**
-         * Extract buildings from data
-         * @param {object} data - Data object
-         * @returns {object} Buildings data
-         */
-        extractBuildingsFromData(data) {
-            return data.buildings || {};
-        }
-
-        /**
-         * Get integration status
-         * @returns {object} Status information
-         */
-        getStatus() {
-            return {
-                isInitialized: this.isInitialized,
-                hasComprehensiveCollector: !!this.comprehensiveCollector,
-                hasBuildingQueueLogic: !!this.buildingQueueLogic
-            };
-        }
-    }
-
-    // =============================================================================
-    // 🔧 ENHANCED DATA MANAGER CLASS
-    // =============================================================================
-
-    class EnhancedDataManager {
-        constructor() {
-            this.comprehensiveCollector = null;
-            this.buildingQueueLogic = null;
-            this.lastCollection = 0;
-            this.collectionInterval = 30000; // 30 seconds minimum between collections
-        }
-
-        /**
-         * Initialize the enhanced data manager
-         */
-        init() {
-            // Initialize comprehensive data collector
-            this.comprehensiveCollector = {
-                collectVillageData: window.collectComprehensiveData || this.fallbackCollector,
-                loadLatestData: window.loadComprehensiveData || this.fallbackLoader,
-                cleanupData: window.cleanupComprehensiveData || this.fallbackCleanup
-            };
-
-            // Initialize building queue logic
-            this.buildingQueueLogic = new TribalWarsBuildingQueueLogic();
-
-            console.log('🔧 Enhanced Data Manager initialized');
-        }
-
-        /**
-         * Collect comprehensive village data with security features
-         * @param {string} villageId - Village ID
-         * @returns {Promise<object>} Comprehensive village data
-         */
-        async collectComprehensiveData(villageId) {
-            try {
-                // Check if enough time has passed since last collection
-                const now = Date.now();
-                if (now - this.lastCollection < this.collectionInterval) {
-                    console.log('⏳ Waiting for collection interval...');
-                    return null;
-                }
-
-                console.log(`🔍 Collecting comprehensive data for village ${villageId}...`);
-
-                // Use the comprehensive collector if available
-                if (typeof this.comprehensiveCollector.collectVillageData === 'function') {
-                    const data = await this.comprehensiveCollector.collectVillageData(villageId);
-                    this.lastCollection = now;
-                    return data;
-                } else {
-                    // Fallback to basic collection
-                    return await this.fallbackCollector(villageId);
-                }
-
-            } catch (error) {
-                console.error('❌ Error collecting comprehensive data:', error);
-                return null;
-            }
-        }
-
-        /**
-         * Load latest comprehensive data
-         * @param {string} villageId - Village ID
-         * @returns {Promise<object>} Latest data
-         */
-        async loadLatestData(villageId) {
-            try {
-                if (typeof this.comprehensiveCollector.loadLatestData === 'function') {
-                    return await this.comprehensiveCollector.loadLatestData(villageId);
-                } else {
-                    return await this.fallbackLoader(villageId);
-                }
-            } catch (error) {
-                console.error('❌ Error loading latest data:', error);
-                return null;
-            }
-        }
-
-        /**
-         * Add building to queue using enhanced logic
-         * @param {string} villageId - Village ID
-         * @param {string} buildingId - Building ID
-         * @returns {Promise<boolean>} Success status
-         */
-        async addBuildingToQueue(villageId, buildingId) {
-            try {
-                console.log(`🏗️ Adding ${buildingId} to queue in village ${villageId}...`);
-
-                if (this.buildingQueueLogic) {
-                    return await this.buildingQueueLogic.addBuildingToQueue(villageId, buildingId);
-                } else {
-                    console.warn('⚠️ Building queue logic not available');
-                    return false;
-                }
-            } catch (error) {
-                console.error('❌ Error adding building to queue:', error);
-                return false;
-            }
-        }
-
-        /**
-         * Get current queue status
-         * @param {string} villageId - Village ID
-         * @returns {Promise<object>} Queue status
-         */
-        async getQueueStatus(villageId) {
-            try {
-                if (this.buildingQueueLogic) {
-                    return await this.buildingQueueLogic.getQueueStatus(villageId);
-                } else {
-                    return { count: 0, maxCapacity: 5, hasSpace: true, items: [] };
-                }
-            } catch (error) {
-                console.error('❌ Error getting queue status:', error);
-                return { count: 0, maxCapacity: 5, hasSpace: true, items: [] };
-            }
-        }
-
-        /**
-         * Check if queue has space
-         * @param {string} villageId - Village ID
-         * @returns {Promise<boolean>} Has space
-         */
-        async hasQueueSpace(villageId) {
-            try {
-                if (this.buildingQueueLogic) {
-                    return await this.buildingQueueLogic.hasQueueSpace(villageId);
-                } else {
-                    return true; // Assume has space if logic not available
-                }
-            } catch (error) {
-                console.error('❌ Error checking queue space:', error);
-                return false;
-            }
-        }
-
-        /**
-         * Remove building from queue
-         * @param {string} villageId - Village ID
-         * @param {string} cancelId - Cancel ID
-         * @returns {Promise<boolean>} Success status
-         */
-        async removeBuildingFromQueue(villageId, cancelId) {
-            try {
-                if (this.buildingQueueLogic) {
-                    return await this.buildingQueueLogic.removeBuildingFromQueue(villageId, cancelId);
-                } else {
-                    console.warn('⚠️ Building queue logic not available');
-                    return false;
-                }
-            } catch (error) {
-                console.error('❌ Error removing building from queue:', error);
-                return false;
-            }
-        }
-
-        /**
-         * Fallback data collector (basic collection)
-         * @param {string} villageId - Village ID
-         * @returns {Promise<object>} Basic village data
-         */
-        async fallbackCollector(villageId) {
-            console.log('🔄 Using fallback data collector...');
-
-            try {
-                // Use the existing DataCollector
-                const data = await DataCollector.collectAllData();
-
-                // Transform to comprehensive format
-                return {
-                    villageId: villageId,
-                    villageName: game_data.village.name,
-                    coordinates: game_data.village.x + '|' + game_data.village.y,
-                    worldId: game_data.world,
-                    playerId: game_data.player.id,
-
-                    // Transform existing data
-                    troops: this.extractTroopsFromData(data),
-                    resources: this.extractResourcesFromData(data),
-                    buildings: this.extractBuildingsFromData(data),
-
-                    // Metadata
-                    extractedAt: new Date().toISOString(),
-                    serverTime: new Date().toISOString(),
-                    dataVersion: '1.0-fallback'
-                };
-
-            } catch (error) {
-                console.error('❌ Fallback collector failed:', error);
-                return null;
-            }
-        }
-
-        /**
-         * Fallback data loader
-         * @param {string} villageId - Village ID
-         * @returns {Promise<object>} Loaded data
-         */
-        async fallbackLoader(villageId) {
-            return await this.fallbackCollector(villageId);
-        }
-
-        /**
-         * Fallback cleanup
-         * @param {string} villageId - Village ID
-         * @returns {Promise<boolean>} Success status
-         */
-        async fallbackCleanup(villageId) {
-            return true;
-        }
-
-        /**
-         * Extract troops from data
-         * @param {object} data - Data object
-         * @returns {object} Troops data
-         */
-        extractTroopsFromData(data) {
-            return data.troops || {};
-        }
-
-        /**
-         * Extract resources from data
-         * @param {object} data - Data object
-         * @returns {object} Resources data
-         */
-        extractResourcesFromData(data) {
-            return data.resources || {};
-        }
-
-        /**
-         * Extract buildings from data
-         * @param {object} data - Data object
-         * @returns {object} Buildings data
-         */
-        extractBuildingsFromData(data) {
-            return data.buildings || {};
-        }
-
-        /**
-         * Get building ID mapping
-         * @param {string} buildingName - Building name
-         * @returns {string} Building ID
-         */
-        getBuildingId(buildingName) {
-            const buildingMap = {
-                'main': 'main',
-                'barracks': 'barracks',
-                'stable': 'stable',
-                'garage': 'garage',
-                'watchtower': 'watchtower',
-                'snob': 'snob',
-                'smith': 'smith',
-                'place': 'place',
-                'market': 'market',
-                'wood': 'wood',
-                'stone': 'stone',
-                'iron': 'iron',
-                'farm': 'farm',
-                'storage': 'storage',
-                'hide': 'hide',
-                'wall': 'wall'
-            };
-
-            return buildingMap[buildingName] || buildingName;
-        }
-
-        /**
-         * Get status
-         * @returns {object} Status information
-         */
-        getStatus() {
-            return {
-                hasComprehensiveCollector: !!this.comprehensiveCollector,
-                hasBuildingQueueLogic: !!this.buildingQueueLogic,
-                lastCollection: this.lastCollection,
-                collectionInterval: this.collectionInterval
-            };
-        }
-    }
-
-
-
-
-
-
-
     // =============================================================================
     // 🔍 COMPREHENSIVE DATA COLLECTOR INTEGRATION
     // =============================================================================
